--- conflicted
+++ resolved
@@ -129,11 +129,7 @@
 
     def board(self, tb, inputs, outputs):
         """TensorBoard visualisation of model input image, reference segmentation
-<<<<<<< HEAD
-        and predicted segmentation
-=======
         and predicted segmentation.
->>>>>>> f16b8f5c
 
         Parameters
         ----------
@@ -145,22 +141,6 @@
             Predicted segmentation.
 
         """
-<<<<<<< HEAD
-        input = inputs[0]
-        target = inputs[1]
-        if self.dim == 3:
-            z = round(0.5*input.shape[-1])
-            input = input[..., z]
-            target = target[..., z]
-            outputs = outputs[..., z]
-        tb.add_image('input', input[0, ...])
-        tb.add_image('target',
-            target[0, ...].float()/target[0, ...].max().float())
-        if self.implicit:
-            outputs = torch.cat((1 - outputs.sum(dim=1, keepdim=True), outputs), dim=1)
-        tb.add_image('prediction',
-            (outputs[0, ...].argmax(dim=0, keepdim=True))/(float(outputs.shape[1]) - 1))
-=======
         def get_slice(vol, plane, dim):
             if dim == 2:
                 return vol.squeeze()
@@ -212,5 +192,4 @@
                                                 self.dim, self.implicit))
             tb.add_image(title + 'x', get_image('x', inputs, outputs,
                                                 self.dim, self.implicit))
->>>>>>> f16b8f5c
         tb.flush()