--- conflicted
+++ resolved
@@ -61,16 +61,11 @@
     and no penalty is placed on affine transforms.
 
     <OPT> can take values:
-<<<<<<< HEAD
-        -adam, --adam               ADAM (default)
-        -gd,   --gradient-descent   Gradient descent
-        -ogm,  --optimized-gradient-descent
-=======
         -adam,  --adam               ADAM (default)
         -gd,    --gradient-descent   Gradient descent
+        -ogm,  --optimized-gradient-descent
         -lbfgs, --lbfgs              L-BFGS
             -h, --history               History size (100)
->>>>>>> f3d00e7d
 
     Generic options (within group `-all`):
         -inter, --interpolation      Interpolation order (1)
@@ -170,13 +165,9 @@
 # -
 adam = ('-adam', '--adam')
 gd = ('-gd', '--gradient-descent')
-<<<<<<< HEAD
 ogm = ('-ogm', '--optimized-gradient-descent')
-optim = (*adam, *gd, *ogm)
-=======
 lbfgs = ('-lbfgs', '--lbfgs')
-optim = (*adam, *gd, *lbfgs)
->>>>>>> f3d00e7d
+optim = (*adam, *gd, *ogm, *lbfgs)
 
 
 # ----------------------------------------------------------------------
@@ -469,12 +460,9 @@
 
     opt = (struct.Adam if optim in adam else
            struct.GradientDescent if optim in gd else
-<<<<<<< HEAD
-           struct.OGM if optim in ogm else None)
-=======
+           struct.OGM if optim in ogm else
            struct.LBFGS if optim in lbfgs else
            None)
->>>>>>> f3d00e7d
     opt = opt()
 
     while args:
