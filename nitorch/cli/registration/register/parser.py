from nitorch.core import cli
from nitorch.core.cli import ParseError
from copy import copy, deepcopy


help1 = r"""[nitorch] register

usage: 
    nitorch register [options] 
                     @loss [NAME] [FACTOR] @@fix *FILE @@mov *FILE ...
                     @affine [NAME] [FACTOR] @@optim [NAME] ...
                     @nonlin [NAME] [FACTOR] @@optim [NAME] ...
                     @optim [NAME] ...
    
    nitorch register -h [LEVEL]
        LEVEL can be:
           [1]      This help
            2       This help + NAME choices
            3       This help + NAME choices + options
"""


help2 = r"""[nitorch] register

usage: 
    nitorch register [options] 
                     @loss [NAME] [FACTOR] @@fix *FILE @@mov *FILE ...
                     @affine [NAME] [FACTOR] @@optim [NAME] ...
                     @nonlin [NAME] [FACTOR] @@optim [NAME] ...
                     @optim [NAME] ...

@loss options:
    NAME can take values (with specific sub-options):
       [mi, nmi]                        Mutual information (can be normalized) 
        mse, l2                         Mean squared error (can be weighted)
        mad, l1                         Median absolute deviation (can be weighted)
        tuk, tukey                      Tukey's biweight function (can be weighted)
        cc, ncc                         Correlation coefficient (= Normalized cross correlation)
        lcc, lncc                       Local correlation coefficient
        cat, cce                        Categorical cross-entropy
        dice, f1                        Dice coefficient

@affine options:
    NAME can take values:
        t, translation                  Translations only
        o, rotation                     Rotations only
       [r, rigid]                       Translations + Rotations
        s, similitude                   Translations + Rotations + Iso zoom
        a, affine                       Full affine

@nonlin options:
    NAME can take values:
       [v, svf]                         Stationary velocity field
        g, shoot                        Geodesic shooting
        d, smalldef                     Dense deformation field
        
@optim options:
    NAME can take values:
       [i, interleaved]                 Interleaved optimization of affine and nonlin
        s, sequential                   Sequential optimization of affine, then nonlin
    
@@optim options:
    NAME can take values:
        gn, gauss-newton                Second-order method. Not all losses can be used.
        gd, gradient-descent            Simple gradient descent
        mom, momentum                   Gradient descent with momentum
        nes, nesterov                   Gradient descent with Nesterov momentum
        ogm, optimized-gradient         Optimized gradient method of Kim & Fessler
        lbfgs                           Limited-memory BFGS

General options:
    --cpu, --gpu                    Device to use [cpu]
    -d, --dim [DIM]                 Number of spatial dimensions [try to guess]
    -o, --output-dir                Output directory [same as input files]
    -h, --help [LEVEL]              Display this help: [1=minimal], 2=normal, 3=more details
    -v, --verbose [LVL]             Level of verbosity [1=print], 2=plot
    -r, --framerate                 Framerate of plotting function, in Hz [1]
        
"""

help3 = r"""[nitorch] register

usage: 
    nitorch register [options] 
                    @loss [NAME] [FACTOR] ...
                        @@fix *FILE [-o *FILE] [-r *FILE] [-p *LVL] ...
                        @@mov *FILE [-o *FILE] [-r *FILE] [-p *LVL] ...
                    @affine [NAME] [FACTOR] [-i *FILE] ...
                        @@optim [NAME] ...
                    @nonlin [NAME] [FACTOR] [-i *FILE] ...
                        @@optim [NAME] ...
                    @optim [NAME] ...
    
@loss options:
    FACTOR must be a scalar value [1]
    NAME can take values (with specific sub-options):
       [mi, nmi]                        Mutual information (can be normalized) 
            -m, --norm NAME                 Normalization: [studholme], arithmetic, geometric, no
            -p, --patch *VAL [UNIT]         Patch size and unit: [vox], mm, pct
            -b, --bins VAL                  Number of bins in the joint histogram [32]
            -f, --fwhm VAL                  Full width half-max of histogram smoothing [0]
            -n, --order VAL                 Spline order of parzen window [3]
        mse, l2                         Mean squared error (can be weighted)
            -w, --weight [VAL]              Weight (= Gaussian precision): [auto]
        mad, l1                         Median absolute deviation (can be weighted)
            -w, --weight [VAL]              Weight (= Laplace precision): [auto]
        tuk, tukey                      Tukey's biweight function (can be weighted)
            -w, --weight [VAL]              Weight (= Laplace precision): [auto]
        cc, ncc                         Correlation coefficient (= Normalized cross correlation)
        lcc, lncc                       Local correlation coefficient
            -p, --patch *VAL [UNIT]         Patch size and unit: [vox], mm, pct
        cat, cce                        Categorical cross-entropy
        dice, f1                        Dice coefficient
            -w, --weight *VAL               Weight per class [1]
    Common options:
        -s, --symmetric                 Make loss symmetric: [False]

@@fix/mov options:
    *FILES must be one or several filenames, which will be concatenated 
    across the channel dimension.
    -o, --output                    Path to the output with minimal reslicing: [True={base}.registered.{ext}]
    -r, --resliced                  Path to the output resliced to the other image's space: [False], True={base}.resliced.{ext}
    -p, --pyramid                   Pyramid levels. Can be a range [start]:stop[:step]
    -b, --bound                     Boundary conditions [dct2]
    -n, --order                     Interpolation order [1]
    -a, --affine                    Path to one or more affine transforms to apply
    -w, --world                     Path to an orientation matrix. Overrides the one form the data file.
    -f, --fwhm                      Smooth image before using it.
    -s, --rescale [[MN], MX]        Rescale image so that its MN/MX percentiles match (0, 1). [0, 95]
    -l, --label *VAL                Specifies that the file is a label map [False]
                                    If no argument given, labels are [all but zero]
    -m, --mask FILE                 Path to a mask of voxels to *include* [all]

@affine options:
    FACTOR must be a scalar value [1] and is a global penalty factor
    NAME can take values:
        t, translation                  Translations only
        o, rotation                     Rotations only
       [r, rigid]                       Translations + Rotations
        s, similitude                   Translations + Rotations + Iso zoom
        a, affine                       Full affine
    Common options:
        -p, --position                  Position of the affine: [sym], mov, fix
        -o, --output                    Path to the output transform: [{dir}/{name}.lta]

@nonlin options:
    FACTOR must be a scalar value [1] and is a global penalty factor
    NAME can take values:
       [v, svf]                         Stationary velocity field
        g, shoot                        Geodesic shooting
        d, smalldef                     Dense deformation field
    Common options:
        -o, --output                    Path to the output transform: [{dir}/{name}.nii.gz]
        -s, --steps                     Number of integration steps
        -a, --absolute                  Penalty on absolute displacements (0th) [1e-4]
        -m, --membrane                  Penalty on membrane energy (1st) [1e-3]
        -b, --bending                   Penalty on bending energy (2nd) [0.2]
        -l, --lame                      Penalty on linear elastic energy [0.05, 0.2]]
        -v, --voxel-size VAL [UNIT]     Voxel size and unit [1 %]
        -f, --fov *NAMES                Name of inputs used to compute mean space [all]
        -p, --pad VAL [UNIT]            Pad field of view by some amount [0 %]

@optim options:
    NAME can take values:
       [i, interleaved]                 Interleaved optimization of affine and nonlin
            -n, --max-iter                  Maximum number of iterations
            -t, --tolerance                 Tolerance for early stopping
        s, sequential                   Sequential optimization of affine, then nonlin
    
@@optim options:
    The default solver is chosen based on the loss.
    Usually, losses that define a Hessian are solved by Gauss-Newton, 
    and the others by LBFGS for the affine component and Nesterov with 
    Wolfe line search for the nonlinear component.
    
    NAME can take values (with options):
        gn, gauss-newton                Second-order method. Not all losses can be used.
            -m, --marquardt                  Levenberg-Marquardt regularization [auto]
            -q, --solver                     Linear solver: [cg],relax (used for @nonlin only)
            -j, --sub-iter                   Number of linear solver iterations [32]
        gd, gradient-descent            Simple gradient descent
        mom, momentum                   Gradient descent with momentum
            -m, --momentum                  Momentum factor [0.9]
        nes, nesterov                   Gradient descent with Nesterov momentum
            -m, --momentum                  Momentum factor [0=auto]
            -r, --restart                   Automatic restart [True]
            -o, --output FILE               Write momentum maps
        ogm, optimized-gradient         Optimized gradient method of Kim & Fessler
            -m, --momentum                  Momentum factor [0=auto]
            -x, --relax                     Relaxation factor [0=auto]
            -r, --restart                   Automatic restart [True]
            -o, --output FILE               Write momentum maps
        lbfgs                           Limited-memory BFGS
            -h, --history                   History size [100]
    Common options:
        -l, --lr                        Learning rate [1]
        -n, --max-iter                  Maximum number of iterations
        -s, --line-search               Number of backtracking line search [wolfe]
        -t, --tolerance                 Tolerance for early stopping [1e-9]

General options:
    --cpu, --gpu                    Device to use [cpu]
    -d, --dim [DIM]                 Number of spatial dimensions [try to guess]
    -o, --output-dir                Output directory [same as input files]
    -h, --help [LEVEL]              Display this help: 0=minimal, [1=normal], 2=more details
    -v, --verbose [LVL]             Level of verbosity [0]
        
"""

help = {1: help1, 2: help2, 3: help3}


def number_or_str(type=float):
    def _number_or_str(x):
        try:
            return type(x)
        except ValueError:
            return x
    return _number_or_str


def parse_range(x):
    x = x.split(':')
    if len(x) == 2:
        x = [*x, '']
    elif len(x) == 1:
        x = ['', *x, '']
    start, stop, step = x
    start = int(start or 0)
    step = int(step or 1)
    stop = int(stop)
    return range(start, stop, step)


# Main options
parser = cli.CommandParser('register', help=help1, add_help=False)
parser.add_option('verbose', ('-v', '--verbose'),
                  nargs='?', default=0, convert=int,
                  action=cli.Actions.store_value(1),
                  help='Level of verbosity')
parser.add_option('gpu', '--gpu',
                  nargs='?', default='cpu', convert=int,
                  action=cli.Actions.store_value(0),
                  help='Use GPU (if available)')
parser.add_option('gpu', '--cpu', nargs=0,
                  action=cli.Actions.store_value('cpu'),
                  help='Use CPU')
parser.add_option('help', ('-h', '--help'),
                  nargs='?', default=False, convert=int,
                  action=cli.Actions.store_value(1),
                  help='Display this help. Call it with 1, 2, or 3 for '
                       'different levels of detail.')
parser.add_option('dim', ('-d', '--dim'), nargs=1, convert=int,
                  help='Number of spatial dimensions')
parser.add_option('odir', ('-o', '--output-dir'), nargs=1,
                  help='Output directory')
parser.add_option('framerate', ('-r', '--framerate'), nargs=1, convert=float,
                  default=1., help='Framerate of plotting function, in Hz')

# Loss group
loss_aliases = {'nmi': 'mi', 'l1': 'mse', 'l2': 'mad', 'tukey': 'tuk',
                'ncc': 'cc', 'lncc': 'lcc', 'cce': 'cat', 'f1': 'dice'}
loss_choices = list(loss_aliases.values()) + ['gmh']
loss_choices = cli.Positional('name', nargs='?', default='mi',
                              validation=cli.Validations.choice(loss_choices),
                              convert=lambda x: loss_aliases.get(x, x),
                              help='Name of the image loss')
loss = cli.NamedGroup('loss', loss_choices, '@loss', n='+',
                      help='A loss between two images')
loss.add_positional('factor', nargs='?', default=1., convert=float,
                    help='Weight it this component in the global loss')
loss.add_option('symmetric', ('-s', '--symmetric'), nargs=0, default=False,
                help='Make the loss symmetric')
# conditional options
weight_option = cli.Option('weight', ('-w', '--weight'), nargs='1',
                           default=None, convert=number_or_str(float),
                           help='Weight (= precision) or the loss.')
patch_option = cli.Option('patch', ('-p', '--patch'), nargs='1*', default=0,
                          convert=number_or_str(int), help='Patch size')
loss.add_suboption('mi', 'norm', ('-m', '--norm'),
                   validation=cli.Validations.choice(['studholme', 'arithmetic', 'geometric', 'no']),
                   nargs='1', default='studholme',
                   help='Normalization method')
loss.add_suboption('mi', 'bins', ('-b', '--bins'), nargs='1*2?', default=32,
                   convert=int, help='Number of bins in joint histogram')
loss.add_suboption('mi', 'fwhm', ('-f', '--fwhm'), nargs='1*', default=0,
                   convert=float, help='Smoothing of the joint histogram, in bins.')
loss.add_suboption('mi', 'order', ('-n', '--order'), nargs='1*2?', default=3,
                   convert=int, help='Spline order of the joint histogram')
loss.add_suboption('mi', patch_option)
loss.add_suboption('lcc', patch_option)
loss.add_suboption('mse', weight_option)
loss.add_suboption('mad', weight_option)
loss.add_suboption('tuk', weight_option)
loss.add_suboption('dice', 'weight', ('-w', '--weight'), nargs='*', default=False,
                   convert=float, action=cli.Actions.store_true,
                   help='Weight of each class')
loss.add_suboption('gmh', 'bins', ('-b', '--bins'), nargs=1, default=6,
                   convert=int, help='Number of bins in the mixture')
# fix/mov subgroups
file = cli.Group('file', n=1, help='Volume to register')
file.add_positional('files', nargs='1*', help='File names')
file.add_option('output', ('-o', '--output'), nargs='?',
                default='{dir}{sep}{base}.registered{ext}',
                convert=number_or_str(bool),
                help='Path to the output with minimal reslicing')
file.add_option('resliced', ('-r', '--resliced'), nargs='?',
                default=False, convert=number_or_str(bool),
                help='Path to the output resliced to the other \'s space')
file.add_option('pyramid', ('-p', '--pyramid'), nargs='1*',
                default=[0], convert=parse_range,
                help='Pyramid levels. Can be a range [start]:stop[:step]')
file.add_option('fwhm', ('-f', '--fwhm'), nargs='0*',
                default=[0], convert=number_or_str(float),
                action=cli.Actions.store_value([1, 'vox']),
                help='Smooth the image. A unit can be provided (default: vox)')
file.add_option('bound', ('-b', '--bound'), nargs=1, default='dct2',
                validation=cli.Validations.choice(['dct2', 'dct1', 'dft', 'dst2', 'dst1', 'zero', 'replicate']),
                help='Boundary condition')
file.add_option('order', ('-n', '--order'), nargs=1, default=1,
                convert=int, help='Interpolation order')
file.add_option('extrapolate', ('-x', '--extrapolate'), nargs=0, default=False,
                convert=bool, help='Extrapolate out-of-bounds')
file.add_option('affine', ('-a', '--affine'), nargs='+', default=[],
                help='Path to one or more world-to-world affine transforms to apply')
file.add_option('world', ('-w', '--world'), nargs=1,
                help='Path to a voxel-to-world orientation matrix. Overrides the one form the data file')
file.add_option('rescale', ('-s', '--rescale'), nargs='1*2', convert=float,
                default=(0, 95), help='Rescale image so that its MN/MX percentiles match (0, 1)')
file.add_option('name', '--name', nargs=1,
                help='Give a unique name to te file so that it can be referenced in other options')
file.add_option('label', ('-l', '--label'), nargs='*', default=False,
                action=cli.Actions.store_true, convert=int,
                help='The file is a label map (and specify labels)')
file.add_option('mask', ('-m', '--mask'), nargs=1, default=None,
                help='Path to a mask of voxels to include')
fix = cli.Group('fix', '@@fix', n=1)
fix.copy_from(file)
mov = cli.Group('mov', '@@mov', n=1)
mov.copy_from(file)
loss.add_group(fix)
loss.add_group(mov)

# optim subgroup
optim_aliases = {'gauss-newton': 'gn',
                 'gradient-descent': 'gd',
                 'momentum': 'mom',
                 'nesterov': 'nes',
                 'optimized-gradient': 'ogm'}
optim_choices = list(optim_aliases.values()) + ['lbfgs', 'unset']
optim_choices = cli.Positional('name', nargs='?', default='unset',
                               validation=cli.Validations.choice(optim_choices),
                               convert=lambda x: optim_aliases.get(x, x),
                               help='Name of the optimizer')
optim = cli.NamedGroup('optim', optim_choices, '@@optim', n='?')
optim.add_option('lr', ('-l', '--lr'), nargs=1, default=1, convert=float,
                 help='Learning rate')
optim.add_option('max_iter', ('-n', '--max-iter'), nargs=1, default=None,
                 convert=int, help='Maximum number of iterations')
optim.add_option('line_search', ('-s', '--line-search'), nargs=1,
                 default='wolfe', convert=number_or_str(int),
                 help='Number of backtracking line search')
optim.add_option('tolerance', ('-t', '--tolerance'), nargs=1,
                 convert=float, default=1e-4, help='Tolerance for early stopping')
optim.add_suboption('gn', 'marquardt', ('-m', '--marquardt'), nargs=1,
                    default=None, convert=number_or_str(float),
                    help='Levenberg-Marquardt regularization')
optim.add_suboption('gn', 'solver', ('-a', '--solver'), nargs=1,
                    default='cg', validation=cli.Validations.choice(['cg', 'relax']),
                    help='Linear solver')
optim.add_suboption('gn', 'sub_iter', ('-j', '--sub-iter'), nargs=1,
                    default=16, convert=int,
                    help='Number of linear solver iterations')
optim.add_suboption('mom', 'momentum', ('-m', '--momentum'), nargs=1,
                    default=0.9, convert=float, help='Momentum factor')
optim.add_suboption('nes', 'momentum', ('-m', '--momentum'), nargs=1,
                    default=0, convert=float, help='Momentum factor')
optim.add_suboption('nes', 'restart', ('-r', '--restart'), nargs=1,
                    default=True, convert=bool, help='Automatic restart')
optim.add_suboption('nes', 'output', ('-o', '--output'), nargs='?',
                    default='', action=cli.Actions.store_value('{dir}{sep}momentum.{iter}.nii.gz'),
                    help='Write momentum maps')
optim.add_suboption('ogm', 'momentum', ('-m', '--momentum'), nargs=1,
                    default=0, convert=float, help='Momentum factor')
optim.add_suboption('ogm', 'relax', ('-x', '--relax'), nargs=1,
                    default=0, convert=float, help='Relaxation factor')
optim.add_suboption('ogm', 'restart', ('-r', '--restart'), nargs=1,
                    default=True, convert=bool, help='Automatic restart')
optim.add_suboption('ogm', 'output', ('-o', '--output'), nargs='?',
                    default='', action=cli.Actions.store_value('{dir}{sep}momentum.{iter}.nii.gz'),
                    help='Write momentum maps')
optim.add_suboption('lbfgs', 'history', ('-h', '--history'), nargs=1,
                    default=100, convert=int, help='History size')

# affine group
affine_aliases = {'t': 'translation',
                  'o': 'rotation',
                  'r': 'rigid',
                  's': 'similitude',
                  'a': 'affine'}
affine_choices = list(affine_aliases.values()) + ['unset']
affine_choices = cli.Positional('name', nargs='?', default='rigid',
                                validation=cli.Validations.choice(affine_choices),
                                convert=lambda x: affine_aliases.get(x, x),
                                help='Name of the affine transform')
affine = cli.NamedGroup('affine', affine_choices, '@affine', n='?', make_default=False)
affine.add_positional('factor', nargs='?', default=1., convert=float,
                      help='Penalty factor')
affine.add_option('position', ('-p', '--position'), default='sym', nargs=1,
                  validation=cli.Validations.choice(['sym', 'mov', 'fix']),
                  help='Position of the affine transform in the model')
affine.add_option('output', ('-o', '--output'), nargs=1,
                  default='{dir}{sep}{name}.lta',
                  help='Path to the output transform')
affine.add_group(optim)

# nonlin group
nonlin_aliases = {'v': 'svf',
                  'g': 'shoot',
                  'd': 'smalldef'}
nonlin_choices = list(nonlin_aliases.values()) + ['unset']
nonlin_choices = cli.Positional('name', nargs='?', default='svf',
                                validation=cli.Validations.choice(nonlin_choices),
                                convert=lambda x: nonlin_aliases.get(x, x),
                                help='Name of the nonlinear transform')
nonlin = cli.NamedGroup('nonlin', nonlin_choices, '@nonlin', n='?', make_default=False)
nonlin.add_positional('factor', nargs='?', default=1., convert=float,
                      help='Penalty factor')
nonlin.add_option('steps', ('-s', '--steps'), nargs=1, default=8, convert=int,
                  help='Number of integration steps')
nonlin.add_option('absolute', ('-a', '--absolute'), nargs=1, default=1e-4, convert=float,
                  help='Penalty on absolute displacements (0th derivatives)')
nonlin.add_option('membrane', ('-m', '--membrane'), nargs=1, default=1e-3, convert=float,
                  help='Penalty on membrane energy (1st derivatives)')
nonlin.add_option('bending', ('-b', '--bending'), nargs=1, default=0.2, convert=float,
                  help='Penalty on bending energy (2nd derivatives)')
nonlin.add_option('lame', ('-l', '--lame'), nargs='1*2?', default=(0.05, 0.2), convert=float,
                  help='Penalty on linear elastic energy (zooms and shears)')
nonlin.add_option('voxel_size', ('-v', '--voxel-size'), nargs='1*', default=[100, '%'],
                  convert=number_or_str(float), help='Voxel size and unit')
nonlin.add_option('pad', ('-p', '--pad'), nargs='1*', default=[0, '%'],
                  convert=number_or_str(float), help='Pad field of view by some amount')
nonlin.add_option('fov', ('-f', '--fov'), nargs='1*',
                  help='Name of inputs used to compute mean space')
nonlin.add_option('output', ('-o', '--output'), nargs=1,
                  default='{dir}{sep}{name}.nii.gz',
                  help='Path to the output transform')
nonlin.add_group(optim)


# interleaved optim group
joptim_aliases = {'i': 'interleaved',
                  's': 'sequential'}
joptim_choices = list(joptim_aliases.values()) + ['unset']
joptim_choices = cli.Positional('name', nargs='?', default='interleaved',
                                validation=cli.Validations.choice(joptim_choices),
                                convert=lambda x: joptim_aliases.get(x, x),
                                help='Joint optimization strategy ')
joptim = cli.NamedGroup('optim', joptim_choices, '@optim', n='?')
joptim.add_suboption('interleaved', 'max_iter', ('-n', '--max-iter'), nargs=1,
                     default=10, convert=int, help='Maximum number of iterations')
<<<<<<< HEAD
joptim.add_suboption('interleaved', 'tolerance', ('-t', '--tolerance'), nargs=1,
                     convert=float, default=1e-9, help='Tolerance for early stopping')
=======
joptim.add_suboption('interleaved', 'tolerance', ('-t', '--tolerance'),
                     convert=float, default=1e-5, help='Tolerance for early stopping')
>>>>>>> 5d2ff17d

# register groups
parser.add_group(loss)
parser.add_group(affine)
parser.add_group(nonlin)
parser.add_group(joptim)<|MERGE_RESOLUTION|>--- conflicted
+++ resolved
@@ -459,13 +459,8 @@
 joptim = cli.NamedGroup('optim', joptim_choices, '@optim', n='?')
 joptim.add_suboption('interleaved', 'max_iter', ('-n', '--max-iter'), nargs=1,
                      default=10, convert=int, help='Maximum number of iterations')
-<<<<<<< HEAD
 joptim.add_suboption('interleaved', 'tolerance', ('-t', '--tolerance'), nargs=1,
-                     convert=float, default=1e-9, help='Tolerance for early stopping')
-=======
-joptim.add_suboption('interleaved', 'tolerance', ('-t', '--tolerance'),
                      convert=float, default=1e-5, help='Tolerance for early stopping')
->>>>>>> 5d2ff17d
 
 # register groups
 parser.add_group(loss)
