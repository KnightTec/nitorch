# -*- coding: utf-8 -*-
"""Optimisers."""

import torch

# TODO:
# . Implement CG/RELAX as autograd functions.
#   > Since A is positive definite, inv(A)' = inv(A') = inv(A)
#   > The gradient of (A\b).dot(x) w.r.t. b is A\x, which can be solved
#     (again) by CG
# . Add tolerance argument, in which case the objective function (the A-norm
#   of the residuals) is tracked


def cg(A, b, x=None, precond=lambda y: y, max_iter=None,
       tolerance=1e-5, verbose=False, sum_dtype=torch.float64,
       inplace=True):
    """ Solve A*x = b by the conjugate gradient method.

        The method of conjugate gradients solves linear systems of
        the form A*x = b, where A is positive-definite.

    Args:
        A (torch.tensor or function): Linear operator (M, N).
            If a function: should take an (N, 1) vector and return
            an (M, 1) vector.
        b (torch.tensor): Right hand side vector (N, 1).
        x (torch.tensor, optional): Initial guess.
            Defaults to zeros(M, 1).
        precond (function, optional): Preconditioner (M, M).
            Defaults to lambda x: x (i.e., identity)
        max_iter (int, optional): Maximum number of iteration.
            Defaults to len(b)*10.
        tolerance (float, optional): Tolerance for early-stopping,
            based on the L2 norm of residuals. Defaults to  1e-5.
        verbose (bool, optional): Defaults to False.
        sum_dtype (torch.dtype, optional): Accumulator type.
            Choose torch.float32 for speed ortorch. float64 for precision.
            Defaults to torch.float64.
        inplace (bool, optional): Perform computations inplace
            (saves performance but overrides x and may break the
            computational graph). Defaults to True.

    Returns:
        x (torch.tensor): Solution of the linear system (M, 1).

    Note:
        In practice, if A is provided as a function, b and x do not need
        to be vector-shaped.

    Example:
        >>> # Let's solve Ax = b using both regular inversion and CG
        >>> import torch
        >>> from nitorch.optim import cg
        >>> from timeit import default_timer as timer
        >>> # Simulate A and b
        >>> N = 100
        >>> A = torch.randn(N, N)
        >>> b = torch.randn(N, 1)
        >>> # Make A symmetric and pos. def.
        >>> U, S, _ = torch.svd(A)
        >>> A = U.matmul((S + S.max()).diag().matmul(U.t()))
        >>> # Solve by inversion
        >>> t0 = timer()
        >>> x1 = torch.solve(b, A)[0]
        >>> print('A.inv*b | elapsed time: {:0.4f} seconds'.format(timer() - t0))
        >>> # Solve by CG
        >>> t0 = timer()
        >>> x2 = cg(A, b, verbose=True, sum_dtype=torch.float32)
        >>> print('cg(A, b) | elapsed time: {:0.4f} seconds'.format(timer() - t0))
        >>> # Inspect errors
        >>> e1 = torch.sqrt(torch.sum((x1 - x2) ** 2))
        >>> print(e1)
        >>> e2 = torch.sqrt(torch.sum((b - A.matmul(x2)) ** 2))
        >>> print(e2)

    """
    # Format arguments
    device = b.device
    dtype = b.dtype
    if max_iter is None:
        max_iter = len(b) * 10
    if x is None:
        x = torch.zeros_like(b)
    elif not inplace:
        x = x.clone()

    # Create functor if A is a tensor
    if isinstance(A, torch.Tensor):
        A_tensor = A
        def A_function(x):
            return A_tensor.mm(x)
        A = A_function

    # Initialisation
    nb = torch.sqrt(torch.sum(b**2, dtype=sum_dtype))  # norm of b
    r = b - A(x)  # Residual: b - A*x
    z = precond(r)  # Preconditioned residual
    rz = torch.sum(r * z, dtype=sum_dtype)  # Inner product of r and z
    p = z.clone()  # Initial conjugate directions p
    beta = torch.tensor(0, dtype=dtype, device=device)  # Initial step size

    # Run algorithm
    for n_iter in range(max_iter):
        # Calculate conjugate directions P (descent direction)
        p *= beta
        p += z
        # Find the step size of the conj. gradient descent
        Ap = A(p)
        alpha = rz / torch.sum(p * Ap, dtype=sum_dtype)
        # Perform conj. gradient descent, obtaining updated X and R, using the
        # calculated P and alpha
        x += alpha * p
        r -= alpha * Ap
        # Update preconditioned residual
        z = precond(r)
        # Finds the step size for updating P
        rz0 = rz
        rz = torch.sum(r * z, dtype=sum_dtype)
        if verbose:
            s = '{:' + str(len(str(max_iter))) + '} - sqrt(rtr)={:0.6f}'
            print(s.format(n_iter + 1, torch.sqrt(rz)))
        if torch.sqrt(rz) < tolerance*nb:
            break
        beta = rz / rz0

    return x


def get_gain(obj, monotonicity='increasing'):
    """ Compute gain of some objective function.

    Args:
        obj (torch.tensor): Vector of values (e.g., loss).
        direction (string, optional): Monotonicity of values ('increasing'/'decreasing'),
            defaults to 'increasing'.

    Returns:
        gain (torch.tensor): Computed gain.

    """
<<<<<<< HEAD
    if len(obj) == 1:
=======
    if len(obj) <= 1:
>>>>>>> e6d0a9ec
        return torch.tensor(float('inf'), dtype=obj.dtype, device=obj.device)
    if monotonicity == 'increasing':
        gain = (obj[-1] - obj[-2])
    elif monotonicity == 'decreasing':
        gain = (obj[-2] - obj[-1])
    else:
        raise ValueError('Undefined monotonicity')
    gain = gain / (torch.max(obj) - torch.min(obj))
    return gain


def plot_convergence(vals, fig_ax=None, fig_num=1, fig_title='Model convergence',
                     xlab='', ylab=''):
    """ Plots an algorithm's convergence (e.g. negative log-likelihood, lower bound).

    Allows for real-time plotting if giving returned fig_ax objects as input.

    Args:
        vals (torch.tensor): Vector of values to be plotted.
        fig_ax ([matplotlib.figure, matplotlib.axes])
        fig_num (int, optional): Figure number to plot to, defaults to 1.
        fig_title (str, optional): Figure title, defaults to 'Model convergence'.
        xlab (str, optional): x-label, defaults to ''.
        ylab (str, optional): y-label, defaults to ''.

    Returns:
        fig_ax ([matplotlib.figure, matplotlib.axes])

    """
    import matplotlib.pyplot as plt
    from matplotlib.ticker import MaxNLocator

    if fig_ax is None:
        fig, ax = plt.subplots(1, 2, num=fig_num)
        fig_ax = [fig ,ax]
        plt.ion()
        fig.show()

    # Get figure and axis objects
    fig = fig_ax[0]
    ax = fig_ax[1]

    vals = vals.cpu()  # To CPU

    ax[0].clear()
    x = torch.arange(0, len(vals)) + 1
    ax[0].plot(x, vals)
    ax[0].set_xlabel(xlab)
    ax[0].set_ylabel(ylab)
    ax[0].xaxis.set_major_locator(MaxNLocator(integer=True))
    ax[0].grid()

    ax[1].clear()
    x = torch.arange(0, len(vals)) + 1
    ax[1].plot(x[-3:], vals[-3:], 'r')
    ax[1].set_xlabel(xlab)
    ax[1].set_ylabel(ylab)
    ax[1].xaxis.set_major_locator(MaxNLocator(integer=True))
    ax[1].grid()

    fig.suptitle(fig_title)
    fig.canvas.draw()
    fig.canvas.flush_events()

    return fig_ax


def relax(A, b, iE=lambda x: x, x0=0, max_iter=10):
    pass<|MERGE_RESOLUTION|>--- conflicted
+++ resolved
@@ -139,11 +139,7 @@
         gain (torch.tensor): Computed gain.
 
     """
-<<<<<<< HEAD
-    if len(obj) == 1:
-=======
     if len(obj) <= 1:
->>>>>>> e6d0a9ec
         return torch.tensor(float('inf'), dtype=obj.dtype, device=obj.device)
     if monotonicity == 'increasing':
         gain = (obj[-1] - obj[-2])
